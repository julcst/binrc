#include "mainapp.cuh"

#include <cuda_runtime.h>
#include <cuda_gl_interop.h>
#include <optix_types.h>

#include <framework/gl/buffer.hpp>
#include <framework/imguiutil.hpp>

#include <glm/glm.hpp>
#include <glm/gtc/type_ptr.hpp>
using namespace glm;

#include <imgui.h>
#include <misc/cpp/imgui_stdlib.h>

#include <iostream>
#include <format>
#include <filesystem>

#include "cudautil.hpp"

const std::string vs = R"(#version 460 core
layout(location = 0) in vec2 position;
out vec2 texCoord;
void main() {
    gl_Position = vec4(position, 0.0, 1.0);
    texCoord = position * 0.5 + 0.5;
})";

const std::string fs = R"(#version 460 core
in vec2 texCoord;
out vec4 fragColor;
layout(location = 0) uniform sampler2D tex;
layout(location = 1) uniform float exposure;
void main() {
    fragColor = texture(tex, texCoord) * exposure;
})";

std::vector<std::filesystem::path> scanFolder(const std::filesystem::path& folder) {
    std::vector<std::filesystem::path> files;
    try {
        for (auto& f : std::filesystem::directory_iterator(folder)) {
            if (f.path().extension() == ".glb"|| f.path().extension() == ".gltf") files.push_back(f.path());
        } 
        return files;
    } catch (const std::filesystem::filesystem_error& e) {
        std::cerr << e.what() << std::endl;
        return files;
    }
}

MainApp::MainApp() : App(800, 800) {
    printCudaDevices();

    fullscreenTriangle.load(Mesh::FULLSCREEN_VERTICES, Mesh::FULLSCREEN_INDICES);

    blitProgram.loadSource(vs, fs);
    blitProgram.use();
    blitProgram.set(1, exposure);

    folder = std::filesystem::current_path().parent_path().string();
    scenes = scanFolder(folder);

    setVSync(false);
}

MainApp::~MainApp() {
    check(cudaGraphicsUnregisterResource(cudaPboResource));
}

void MainApp::resize(const ivec2& res) {
    bufferDim = uvec2(res);
    if (cudaPboResource) check(cudaGraphicsUnregisterResource(cudaPboResource)); // Unregister the old resource to prevent memory leak
    pbo.allocate(res.x * res.y * sizeof(vec4), GL_STREAM_DRAW);
    check(cudaGraphicsGLRegisterBuffer(&cudaPboResource, pbo.handle, cudaGraphicsMapFlagsWriteDiscard));
    blitTexture = Texture<GL_TEXTURE_2D>();
    blitTexture.allocate2D(GL_RGBA32F, res.x, res.y);
    blitTexture.bindTextureUnit(0);
    camera.resize(float(res.x) / float(res.y));
    renderer.reset();
    renderer.resize(uvec2(res));
}

void MainApp::resizeCallback(const vec2& res) { 
    resize(res); // TODO: Fix scaling issues
}

void MainApp::keyCallback(Key key, Action action, Modifier modifier) {
    if (action == Action::PRESS && key == Key::ESC) close();
}

void MainApp::scrollCallback(float xamount, float yamount) {
    camera.zoom(yamount);
}

void MainApp::moveCallback(const vec2& movement, bool leftButton, bool rightButton, bool middleButton) {
    if (leftButton) camera.orbit(movement * 0.01f);
}

void MainApp::buildImGui() {
    ImGui::StatisticsWindow(delta, resolution);

    ImGui::Begin("Settings", nullptr, ImGuiWindowFlags_AlwaysAutoResize);
    bool reset = false;

    if (ImGui::CollapsingHeader("Scene", ImGuiTreeNodeFlags_DefaultOpen)) {
        std::string folder_str = folder.string();
        if (ImGui::InputText("Folder", &folder_str)) {
            folder = folder_str;
            scenes = scanFolder(folder);
            sceneID = 0;
        }
        if (ImGui::FileCombo("Scene##2", &sceneID, scenes)) {
            renderer.loadGLTF(scenes.at(sceneID));
        }
        ImGui::SliderFloat("Scene Epsilon", &renderer.params.sceneEpsilon, 1e-6f, 1e-1f, "%f", ImGuiSliderFlags_Logarithmic);
        for (size_t i = 0; i < renderer.scene.cameras.size(); i++) {
            if (ImGui::Button(renderer.scene.cameras[i].first.c_str())) {
                auto scale = mat4(1.0f);
                scale[0][0] = camera.aspectRatio;
                const auto clipToWorld = renderer.scene.cameras[i].second * scale;
                renderer.setCamera(clipToWorld);
                reset = true;
            }
            if (i < renderer.scene.cameras.size() - 1) ImGui::SameLine();
        }
    }

    if (ImGui::CollapsingHeader("Rendering", ImGuiTreeNodeFlags_DefaultOpen)) {
        ImGui::Text("Sample: %d", renderer.params.sample);
        if (ImGui::SliderFloat("Exposure", &exposure, 0.1f, 10.0f, "%.1f", ImGuiSliderFlags_Logarithmic)) blitProgram.set(1, exposure);
        reset |= ImGui::EnumCombo("Inference Mode", &renderer.params.inferenceMode, INFERENCE_MODES);

        switch (renderer.params.inferenceMode) {
            case InferenceMode::NO_INFERENCE:
                ImGui::SliderFloat("Russian Roulette", &renderer.params.russianRouletteWeight, 1.0f, 10.0f, "%.1f");
                reset |= ImGui::FlagCheckbox("Enable NEE", &renderer.params.flags, NEE_FLAG);
                reset |= ImGui::FlagCheckbox("Enable Transmission", &renderer.params.flags, TRANSMISSION_FLAG);
                break;
        }
    }

    if (ImGui::CollapsingHeader("NRC", ImGuiTreeNodeFlags_DefaultOpen)) {
        ImGui::Checkbox("Enable Training", &renderer.enableTraining);
        ImGui::FlagCheckbox("Enable Diffuse Encoding", &renderer.params.flags, DIFFUSE_ENCODING_FLAG);
        ImGui::SliderFloat("Training Direction", &renderer.trainingDirection, 0.0f, 1.0f, "%.2f");
        ImGui::PlotLines("Loss", renderer.lossHistory.data(), renderer.lossHistory.size());
        if (ImGui::Button("Reset NRC")) {
            renderer.resetNRC();
            reset = true;
        }
    }

<<<<<<< HEAD
    if (ImGui::CollapsingHeader("Eye Training", ImGuiTreeNodeFlags_DefaultOpen)) {
        ImGui::FlagCheckbox("Russian Roulette##2", &renderer.params.flags, FORWARD_RR_FLAG);
    }

    if (ImGui::CollapsingHeader("Light Training", ImGuiTreeNodeFlags_DefaultOpen)) {
        ImGui::FlagCheckbox("Russian Roulette##3", &renderer.params.flags, BACKWARD_RR_FLAG);
        float balancing = 100.0f - 100.0f / renderer.params.balanceWeight;
        if (ImGui::SliderFloat("Balancing Samples", &balancing, 0.0f, 100.0f, "%.0f%%")) {
            renderer.params.balanceWeight = 100.0f / (100.0f - balancing);
        }
        ImGui::Text("(Balancing Weight: %.2f)", renderer.params.balanceWeight);
=======
    ImGui::SeparatorText("NRC");
    ImGui::Checkbox("Enable Training", &renderer.enableTraining);
    ImGui::FlagCheckbox("Enable Self Learning", &renderer.params.flags, SELF_LEARNING_FLAG);
    ImGui::FlagCheckbox("Enable Backward RR", &renderer.params.flags, BACKWARD_RR_FLAG);
    ImGui::FlagCheckbox("Enable Forward RR", &renderer.params.flags, FORWARD_RR_FLAG);
    ImGui::SliderFloat("Training Direction", &renderer.trainingDirection, 0.0f, 1.0f, "%.2f");
    reset |= ImGui::EnumCombo("Inference Mode", &renderer.params.inferenceMode, INFERENCE_MODES);
    ImGui::PlotLines("Loss", renderer.lossHistory.data(), renderer.lossHistory.size());
    if (ImGui::Button("Reset NRC")) {
        renderer.resetNRC();
        reset = true;
>>>>>>> 9ee63b04
    }

    ImGui::End();

    if (reset) renderer.reset();
}

void MainApp::render() {
    // Map the buffer to CUDA
    vec4* image;
    size_t size;
    check(cudaGraphicsMapResources(1, &cudaPboResource));
    check(cudaGraphicsResourceGetMappedPointer(reinterpret_cast<void**>(&image), &size, cudaPboResource));

    if(camera.updateIfChanged()) {
        renderer.setCamera(inverse(camera.projectionMatrix * camera.viewMatrix));
        renderer.reset();
    }

    renderer.render(image, bufferDim);

    // Unmap the buffer
    check(cudaGraphicsUnmapResources(1, &cudaPboResource));

    // Map the buffer to a texture
    pbo.bind();
    glTextureSubImage2D(blitTexture.handle, 0, 0, 0, bufferDim.x, bufferDim.y, GL_RGBA, GL_FLOAT, nullptr);

    // Blit the texture using OpenGL
    fullscreenTriangle.draw();
}<|MERGE_RESOLUTION|>--- conflicted
+++ resolved
@@ -144,6 +144,7 @@
     if (ImGui::CollapsingHeader("NRC", ImGuiTreeNodeFlags_DefaultOpen)) {
         ImGui::Checkbox("Enable Training", &renderer.enableTraining);
         ImGui::FlagCheckbox("Enable Diffuse Encoding", &renderer.params.flags, DIFFUSE_ENCODING_FLAG);
+        ImGui::FlagCheckbox("Enable Self Learning", &renderer.params.flags, SELF_LEARNING_FLAG);
         ImGui::SliderFloat("Training Direction", &renderer.trainingDirection, 0.0f, 1.0f, "%.2f");
         ImGui::PlotLines("Loss", renderer.lossHistory.data(), renderer.lossHistory.size());
         if (ImGui::Button("Reset NRC")) {
@@ -152,7 +153,6 @@
         }
     }
 
-<<<<<<< HEAD
     if (ImGui::CollapsingHeader("Eye Training", ImGuiTreeNodeFlags_DefaultOpen)) {
         ImGui::FlagCheckbox("Russian Roulette##2", &renderer.params.flags, FORWARD_RR_FLAG);
     }
@@ -164,19 +164,6 @@
             renderer.params.balanceWeight = 100.0f / (100.0f - balancing);
         }
         ImGui::Text("(Balancing Weight: %.2f)", renderer.params.balanceWeight);
-=======
-    ImGui::SeparatorText("NRC");
-    ImGui::Checkbox("Enable Training", &renderer.enableTraining);
-    ImGui::FlagCheckbox("Enable Self Learning", &renderer.params.flags, SELF_LEARNING_FLAG);
-    ImGui::FlagCheckbox("Enable Backward RR", &renderer.params.flags, BACKWARD_RR_FLAG);
-    ImGui::FlagCheckbox("Enable Forward RR", &renderer.params.flags, FORWARD_RR_FLAG);
-    ImGui::SliderFloat("Training Direction", &renderer.trainingDirection, 0.0f, 1.0f, "%.2f");
-    reset |= ImGui::EnumCombo("Inference Mode", &renderer.params.inferenceMode, INFERENCE_MODES);
-    ImGui::PlotLines("Loss", renderer.lossHistory.data(), renderer.lossHistory.size());
-    if (ImGui::Button("Reset NRC")) {
-        renderer.resetNRC();
-        reset = true;
->>>>>>> 9ee63b04
     }
 
     ImGui::End();
