--- conflicted
+++ resolved
@@ -44,36 +44,25 @@
     blitProgram.use();
     blitProgram.set(1, exposure);
     
-<<<<<<< HEAD
-    renderer.loadGLTF("C:/Users/Michael/Desktop/testscene.glb");
+    renderer.loadGLTF("/Users/Michael/Desktop/testscene.glb");
 
     setVSync(false);
-=======
-    renderer.loadGLTF("/Users/Michael/Desktop/testscene.glb");
->>>>>>> fc50c308
 }
 
 MainApp::~MainApp() {
     check(cudaGraphicsUnregisterResource(cudaPboResource));
 }
 
-<<<<<<< HEAD
 void MainApp::resizeCallback(const vec2& res) { 
     if (cudaPboResource) check(cudaGraphicsUnregisterResource(cudaPboResource)); // Unregister the old resource to prevent memory leak
-=======
-void MainApp::resizeCallback(const vec2& res) {
->>>>>>> fc50c308
     pbo.allocate(res.x * res.y * sizeof(vec4), GL_STREAM_DRAW);
     check(cudaGraphicsGLRegisterBuffer(&cudaPboResource, pbo.handle, cudaGraphicsMapFlagsWriteDiscard));
     blitTexture = Texture<GL_TEXTURE_2D>();
     blitTexture.allocate2D(GL_RGBA32F, res.x, res.y);
     blitTexture.bindTextureUnit(0);
     camera.resize(res.x / res.y);
-<<<<<<< HEAD
     renderer.resize(uvec2(res));
     renderer.reset();
-=======
->>>>>>> fc50c308
 }
 
 void MainApp::keyCallback(Key key, Action action, Modifier modifier) {
@@ -105,14 +94,10 @@
     check(cudaGraphicsResourceGetMappedPointer(reinterpret_cast<void**>(&image), &size, cudaPboResource));
     const auto dim = uvec2(resolution);
 
-<<<<<<< HEAD
     if(camera.updateIfChanged()) {
         renderer.setCamera(inverse(camera.projectionMatrix * camera.viewMatrix));
         renderer.reset();
     }
-=======
-    if(camera.updateIfChanged()) renderer.setCamera(inverse(camera.projectionMatrix * camera.viewMatrix));
->>>>>>> fc50c308
 
     renderer.render(image, dim);
 
