#pragma once

#include <optix_stubs.h>
#include <cuda_runtime.h>
#include <array>
#include <string_view>

#include <tiny-cuda-nn/common.h>
#include <json/json.hpp>

#include "cudamath.cuh"

constexpr float MAX_T = 1e32f;
constexpr uint MAX_BOUNCES = 12;
constexpr uint RANDS_PER_PIXEL = 5;
constexpr uint RANDS_PER_BOUNCE = 9;
constexpr uint ROTATIONS_PER_PIXEL = 2;
constexpr uint RAND_SEQUENCE_DIMS = RANDS_PER_PIXEL + RANDS_PER_BOUNCE * MAX_BOUNCES;
constexpr uint RAND_SEQUENCE_CACHE_SIZE = 4096;

constexpr uint TRAIN_DEPTH = 6;
constexpr uint TRANSMISSION_FLAG = 1 << 0;
constexpr uint NEE_FLAG = 1 << 1;
constexpr uint TRAINING_NEE_FLAG = 1 << 2;
constexpr uint INFERENCE_NEE_FLAG = 1 << 3;
constexpr uint FORWARD_RR_FLAG = 1 << 4;
constexpr uint BACKWARD_RR_FLAG = 1 << 5;
<<<<<<< HEAD
constexpr uint DIFFUSE_ENCODING_FLAG = 1 << 7;
=======
constexpr uint SELF_LEARNING_FLAG = 1 << 6;
>>>>>>> 9ee63b04

// TODO: Use half instead of float
struct NRCInput {
    float3 position = {NAN, 0.0f, 0.0f};
    float2 wo = {0.0f, 0.0f};
    float2 wn = {0.0f, 0.0f};
    float roughness = 0.0f;
    float3 diffuse = {0.0f, 0.0f, 0.0f};
    float3 specular = {0.0f, 0.0f, 0.0f}; // TODO: Add Transmission
};

struct NRCOutput {
    float3 radiance = {0.0f, 0.0f, 0.0f};
};

constexpr int PAYLOAD_SIZE = 4 * 3 + 5;
constexpr uint NRC_INPUT_SIZE = 3 * 3 + 2 * 2 + 1;
constexpr uint NRC_OUTPUT_SIZE = 3;
constexpr uint NRC_BATCH_SIZE = tcnn::BATCH_SIZE_GRANULARITY * 64 * 8;
constexpr uint STEPS_PER_BATCH = 1; // NOTE: Does not seem to improve performance
constexpr uint NRC_SUBBATCH_SIZE = NRC_BATCH_SIZE / STEPS_PER_BATCH;
static_assert(NRC_SUBBATCH_SIZE % tcnn::BATCH_SIZE_GRANULARITY == 0, "NRC_SUBBATCH_SIZE must be divisible by tcnn::BATCH_SIZE_GRANULARITY");

struct Payload {
    float3 baseColor; // Linear RGB base color
    float3 normal; // World space normal, guaranteed to be normalized
    float3 tangent; // World space tenagent, not normalized
    float3 emission; // Linear RGB emission color
    float roughness;
    float metallic;
    float transmission;
    float area;
    float t; // Distance of intersection on ray, set to INFINITY if no intersection
};

struct VertexData {
    float3 position;
    float3 normal;
    float4 tangent;
    float2 texCoord;
};

struct Material {
    float3 baseColor;
    float3 emission;
    float roughness;
    float metallic;
    float transmission;
    bool isThinWalled;
    cudaTextureObject_t baseMap;
    cudaTextureObject_t normalMap;
    cudaTextureObject_t mrMap;
};

struct EmissiveTriangle {
    float3 v0;
    float cdf;
    float3 v1;
    float weight;
    float3 v2;
    uint materialID;
    float3 n0;
    float area;
    float3 n1;
    float3 n2;
};

constexpr std::array<std::string_view, 6> INFERENCE_MODES = {
    "No Inference",
    "Raw Cache",
    "1st Vertex",
    "1st Vertex + NEE",
    "1st Diffuse",
    "Variance Heuristic",
};

enum class InferenceMode : u_int8_t {
    NO_INFERENCE,
    RAW_CACHE,
    FIRST_VERTEX,
    FIRST_VERTEX_WITH_NEE,
    FIRST_DIFFUSE,
    VARIANCE_HEURISTIC,
};

<<<<<<< HEAD
struct RaygenData {};
struct MissData {};
struct HitData {
    uint3* indexBuffer;      // Pointer to triangle indices         // NOTE: This is owned memory and must be freed
    VertexData* vertexData;  // Pointer to vertex data              // NOTE: This is owned memory and must be freed
    float* cdfBuffer;        // Pointer to CDF buffer               // NOTE: This is owned memory and must be freed
    uint materialID;         // Index into the materials array
    uint triangleCount;      // Number of triangles in the object
};

struct Instance {
    HitData geometry; // Hit data for the instance
    float4x4 localToWorld; // Local to world matrix
    float3x3 normalToWorld; // Normal to world matrix
    float pdf; // PDF of sampling the instance = area / totalArea
    float cdf; // CDF of sampling the instance
=======
// TODO: Make more compact
struct TrainBounce {
    float3 radiance = make_float3(0.0f);
    float3 throughput = make_float3(1.0f);
    float3 reflectanceFactorizationTerm = make_float3(0.0f);
    uint index = 0;
    bool isValid = false; 
>>>>>>> 9ee63b04
};

// NOTE: Because this includes pointers this should be zero-initialized using cudaMemset
struct Params {
    float4* image; // A copied pointer to the image buffer
    uint2 dim;
    OptixTraversableHandle handle;
    float4x4 clipToWorld;
    uint sequenceOffset; // Offset into the Sobol sequence
    uint sequenceStride; // Stride between different dimensions
    uint sample; // Current sample
    float weight = 1.0f; // Weight of the current sample (= 1 / (sample + 1))
    float russianRouletteWeight = 10.0f; // Weight for Russian Roulette
    float sceneEpsilon = 1e-4f; // Scene epsilon
    uint flags = NEE_FLAG | TRANSMISSION_FLAG; // Flags
    InferenceMode inferenceMode;
    float3 sceneMin;
    float sceneScale;

////////////////// OWNED MEMORY //////////////////
// NOTE: This is owned memory and must be freed //
//////////////////////////////////////////////////
    float* randSequence; // Quasi-random Sobol sequence
    float2* rotationTable; // Cranley-Patterson-Rotation per pixel
    Material* materials; // materials
    EmissiveTriangle* lightTable; // lightTable
    uint lightTableSize; // lightTableSize
//////////////////////////////////////////////////

    uint trainingRound = 0; // Current training round
    uint* lightSamples; // Number of light samples
    float balanceWeight = 2.0f; // Weight for light sampling balancing
    uint* trainingIndexPtr;
    float* trainingInput;
    float* trainingTarget;
    float* inferenceInput;
    float* inferenceOutput;
    float3* inferenceThroughput;

    std::array<TrainBounce, TRAIN_DEPTH>* selfLearningBounces;
    float* selfLearningQueries;

    cudaTextureObject_t brdfLUT;
};
extern "C" __constant__ const Params params;

template <typename T>
struct Record {
    __align__(OPTIX_SBT_RECORD_ALIGNMENT) std::array<char, OPTIX_SBT_RECORD_HEADER_SIZE> header;
    T data;
};

using RaygenRecord = Record<RaygenData>;
using MissRecord = Record<MissData>;
using HitRecord = Record<HitData>;

__device__ __forceinline__ float getRand(uint dim) {
    const uint i = params.sample - params.sequenceOffset + params.sequenceStride * dim;
    return params.randSequence[i];
}

__device__ __forceinline__ float getRand(uint depth, uint dim) {
    return getRand(RANDS_PER_PIXEL + depth * RANDS_PER_BOUNCE + dim);
}

__device__ __forceinline__ float getRand(uint depth, uint dim, float rotation) {
    return fract(getRand(depth, dim) + rotation);
}

__device__ __forceinline__ float2 getRand2(uint dim) {
    const uint i = params.sample - params.sequenceOffset + params.sequenceStride * dim;
    return {
        params.randSequence[i],
        params.randSequence[i + params.sequenceStride]
    };
}

__device__ __forceinline__ float2 getRand2(uint depth, uint dim) {
    return getRand2(RANDS_PER_PIXEL + depth * RANDS_PER_BOUNCE + dim);
}

__device__ __forceinline__ float2 getRand2(uint depth, uint offset, float2 rotation) {
    return fract(make_float2(getRand(depth, offset), getRand(depth, offset + 1)) + rotation);
}

#define PR1(dim) fract(getRand(dim) + rotation.x)
#define PR2(dim) fract(getRand2(dim) + rotation)
#define BR1(dim) getRand(depth, dim, rotation.x)
#define BR2(dim) getRand2(depth, dim, rotation)

#define RND_JITTER PR2(0)
#define RND_TRAIN1 PR1(2)
#define RND_TRAIN2 PR1(3)

#define RND_ROULETTE BR1(0)
#define RND_LSRC BR1(1)
#define RND_LSAMP BR2(2)
#define RND_BSDF BR1(4)
#define RND_MICROFACET BR2(5)
#define RND_DIFFUSE BR2(7)<|MERGE_RESOLUTION|>--- conflicted
+++ resolved
@@ -25,11 +25,8 @@
 constexpr uint INFERENCE_NEE_FLAG = 1 << 3;
 constexpr uint FORWARD_RR_FLAG = 1 << 4;
 constexpr uint BACKWARD_RR_FLAG = 1 << 5;
-<<<<<<< HEAD
+constexpr uint SELF_LEARNING_FLAG = 1 << 6;
 constexpr uint DIFFUSE_ENCODING_FLAG = 1 << 7;
-=======
-constexpr uint SELF_LEARNING_FLAG = 1 << 6;
->>>>>>> 9ee63b04
 
 // TODO: Use half instead of float
 struct NRCInput {
@@ -52,18 +49,6 @@
 constexpr uint STEPS_PER_BATCH = 1; // NOTE: Does not seem to improve performance
 constexpr uint NRC_SUBBATCH_SIZE = NRC_BATCH_SIZE / STEPS_PER_BATCH;
 static_assert(NRC_SUBBATCH_SIZE % tcnn::BATCH_SIZE_GRANULARITY == 0, "NRC_SUBBATCH_SIZE must be divisible by tcnn::BATCH_SIZE_GRANULARITY");
-
-struct Payload {
-    float3 baseColor; // Linear RGB base color
-    float3 normal; // World space normal, guaranteed to be normalized
-    float3 tangent; // World space tenagent, not normalized
-    float3 emission; // Linear RGB emission color
-    float roughness;
-    float metallic;
-    float transmission;
-    float area;
-    float t; // Distance of intersection on ray, set to INFINITY if no intersection
-};
 
 struct VertexData {
     float3 position;
@@ -115,7 +100,6 @@
     VARIANCE_HEURISTIC,
 };
 
-<<<<<<< HEAD
 struct RaygenData {};
 struct MissData {};
 struct HitData {
@@ -132,7 +116,8 @@
     float3x3 normalToWorld; // Normal to world matrix
     float pdf; // PDF of sampling the instance = area / totalArea
     float cdf; // CDF of sampling the instance
-=======
+};
+
 // TODO: Make more compact
 struct TrainBounce {
     float3 radiance = make_float3(0.0f);
@@ -140,7 +125,6 @@
     float3 reflectanceFactorizationTerm = make_float3(0.0f);
     uint index = 0;
     bool isValid = false; 
->>>>>>> 9ee63b04
 };
 
 // NOTE: Because this includes pointers this should be zero-initialized using cudaMemset
