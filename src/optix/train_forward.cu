#include <optix_device.h>
#include <cuda_runtime.h>
#include <curand_kernel.h>
#include <array>

#include "params.cuh"
#include "payload.cuh"
#include "common.cuh"
#include "nrc.cuh"
#include "cudamath.cuh"
#include "sampling.cuh"
#include "principled_brdf.cuh"

constexpr uint N_RANDS = 2 + (TRAIN_DEPTH) * 9;

extern "C" __global__ void __raygen__() {
    const auto idx = optixGetLaunchIndex();
    const auto dim = optixGetLaunchDimensions();
    const auto i = idx.y * params.dim.x + idx.x;
    
    curandStatePhilox4_32_10_t state;
    curand_init(0, i, params.trainingRound * N_RANDS, &state);

    auto ray = makeCameraRay({curand_uniform(&state), curand_uniform(&state)});

    const auto nee = params.lightTable && (params.flags & NEE_FLAG);

    Payload payload;
    auto throughput = make_float3(1.0f);
    auto lightPdfIsZero = true;
    auto trainBounceIdx = 0;
    MISSampleResult sample {ray.direction, make_float3(1.0f), 1.0f, true, true};

    std::array<TrainBounce, TRAIN_DEPTH> trainBounces;
    for (uint i = 0; i < TRAIN_DEPTH; i++) {
        trainBounces[i].isValid = false;
    }
    
    for (uint depth = 1; depth <= TRAIN_DEPTH; depth++) {
        trainBounceIdx = depth - 1;

        // Russian roulette
        if (params.flags & FORWARD_RR_FLAG) {
            const float pContinue = min(luminance(throughput) * params.russianRouletteWeight, 1.0f);
            if (curand_uniform(&state) >= pContinue) break;
            for (uint i = 0; i < trainBounceIdx; i++) {
                trainBounces[i].throughput /= pContinue;
            }
            throughput /= pContinue;
        }

        payload = trace(ray);

        if (isinf(payload.t)) {
            for (uint i = 0; i < trainBounceIdx; i++) {
                trainBounces[i].radiance += trainBounces[i].throughput * sample.throughput * payload.emission;
            }
            break; // Skybox
        }

        for (uint i = 0; i <= trainBounceIdx; i++) {
            trainBounces[i].throughput *= sample.throughput;
        }

        auto n = payload.normal;
        const auto wo = -ray.direction;
        const auto inside = dot(n, wo) < 0.0f;
        n = inside ? -n : n;
        const auto hitPoint = ray.origin + payload.t * ray.direction;
        const auto alpha = payload.roughness * payload.roughness;
        const auto metallic = payload.metallic;
        const auto baseColor = payload.baseColor; // baseColor

<<<<<<< HEAD
=======
        const auto trainInput = encodeInput(hitPoint, wo, n, payload);
        const auto trainIdx = pushNRCTrainInput(trainInput);
        const auto reflectanceFactorizationTerm = 1.0f / max(trainInput.diffuse + trainInput.specular, 1e-3f);
        trainBounces[trainBounceIdx].index = trainIdx;
        trainBounces[trainBounceIdx].reflectanceFactorizationTerm = reflectanceFactorizationTerm;
        trainBounces[trainBounceIdx].isValid = true;

>>>>>>> 9ee63b04
        if (luminance(payload.emission) > 0.0f) {
            auto weight = 1.0f;
            if (nee && !lightPdfIsZero) {
                // NOTE: Maybe calculating the prevBrdfPdf here only when necessary is faster
                const auto lightPdf = lightPdfUniform(wo, payload.t, n, payload.area);
                weight = balanceHeuristic(sample.pdf, lightPdf);
            }
            for (uint i = 0; i < trainBounceIdx; i++) {
                trainBounces[i].radiance += trainBounces[i].throughput * payload.emission * weight;
            }
        }

        // Next event estimation
        if (nee) {
            const auto sample = sampleLight(curand_uniform(&state), {curand_uniform(&state), curand_uniform(&state)}, hitPoint);
            const auto cosThetaS = dot(sample.wi, n);
            //if (abs(cosThetaS) > 0.0f && abs(sample.cosThetaL) > 0.0f) {
                const auto brdf = evalDisney(wo, sample.wi, n, baseColor, metallic, alpha, payload.transmission, inside);
                const auto surfacePoint = hitPoint + n * copysignf(params.sceneEpsilon, cosThetaS);
                const auto lightPoint = sample.position - sample.n * copysignf(params.sceneEpsilon, dot(sample.wi, sample.n));
                if (!brdf.isDirac && brdf.pdf > 0.0f && !traceOcclusion(surfacePoint, lightPoint)) {
                    const auto weight = balanceHeuristic(sample.pdf, brdf.pdf);
                    const auto weightedEmission = brdf.throughput * sample.emission * weight / sample.pdf;
                    for (uint i = 0; i <= trainBounceIdx; i++) {
                        trainBounces[i].radiance += trainBounces[i].throughput * weightedEmission;
                    }
                }
            //}
        }

        const auto r = curand_uniform4(&state);
        sample = sampleDisney(curand_uniform(&state), {r.x, r.y}, {r.z, r.w}, wo, n, inside, payload.baseColor, payload.metallic, alpha, payload.transmission);
        
        ray = Ray{hitPoint + n * copysignf(params.sceneEpsilon, dot(sample.direction, n)), sample.direction};
<<<<<<< HEAD
        prevBrdfPdf = sample.pdf;
        lightPdfIsZero = sample.isDirac;
        for (uint i = 0; i <= trainBounceIdx; i++) {
            trainBounces[i].throughput *= sample.throughput;
        }
=======
        lightPdfIsZero = sample.isDirac || payload.transmission > 0.0f;
>>>>>>> 9ee63b04
        throughput *= sample.throughput;

        const auto trainInput = encodeInput(hitPoint, !sample.isSpecular && (params.flags & DIFFUSE_ENCODING_FLAG) ? make_float3(NAN) : wo, n, payload);
        const auto trainIdx = pushNRCTrainInput(trainInput);
        const auto reflectanceFactorizationTerm = 1.0f / max(trainInput.diffuse + trainInput.specular, 1e-3f);
        trainBounces[trainBounceIdx].index = trainIdx;
        trainBounces[trainBounceIdx].reflectanceFactorizationTerm = reflectanceFactorizationTerm;
    }

    // TODO: Employ self learning
    if (params.flags & SELF_LEARNING_FLAG) {
        params.selfLearningBounces[i] = trainBounces;
        for (uint j = 0; j < NRC_INPUT_SIZE; j++) {
            params.selfLearningQueries[i * NRC_INPUT_SIZE + j] = params.trainingInput[trainBounces[trainBounceIdx].index * NRC_INPUT_SIZE + j];
        }
    } else {
        for (uint i = 0; i < trainBounceIdx; i++) {
            writeNRCOutput(params.trainingTarget + trainBounces[i].index * NRC_OUTPUT_SIZE, trainBounces[i].radiance * trainBounces[i].reflectanceFactorizationTerm);
        }
    }
}<|MERGE_RESOLUTION|>--- conflicted
+++ resolved
@@ -10,6 +10,13 @@
 #include "cudamath.cuh"
 #include "sampling.cuh"
 #include "principled_brdf.cuh"
+
+struct TrainBounce {
+    float3 radiance = make_float3(0.0f);
+    float3 throughput = make_float3(1.0f);
+    float3 reflectanceFactorizationTerm = make_float3(1.0f);
+    uint index = 0;
+};
 
 constexpr uint N_RANDS = 2 + (TRAIN_DEPTH) * 9;
 
@@ -71,8 +78,6 @@
         const auto metallic = payload.metallic;
         const auto baseColor = payload.baseColor; // baseColor
 
-<<<<<<< HEAD
-=======
         const auto trainInput = encodeInput(hitPoint, wo, n, payload);
         const auto trainIdx = pushNRCTrainInput(trainInput);
         const auto reflectanceFactorizationTerm = 1.0f / max(trainInput.diffuse + trainInput.specular, 1e-3f);
@@ -80,7 +85,6 @@
         trainBounces[trainBounceIdx].reflectanceFactorizationTerm = reflectanceFactorizationTerm;
         trainBounces[trainBounceIdx].isValid = true;
 
->>>>>>> 9ee63b04
         if (luminance(payload.emission) > 0.0f) {
             auto weight = 1.0f;
             if (nee && !lightPdfIsZero) {
@@ -115,15 +119,11 @@
         sample = sampleDisney(curand_uniform(&state), {r.x, r.y}, {r.z, r.w}, wo, n, inside, payload.baseColor, payload.metallic, alpha, payload.transmission);
         
         ray = Ray{hitPoint + n * copysignf(params.sceneEpsilon, dot(sample.direction, n)), sample.direction};
-<<<<<<< HEAD
         prevBrdfPdf = sample.pdf;
         lightPdfIsZero = sample.isDirac;
         for (uint i = 0; i <= trainBounceIdx; i++) {
             trainBounces[i].throughput *= sample.throughput;
         }
-=======
-        lightPdfIsZero = sample.isDirac || payload.transmission > 0.0f;
->>>>>>> 9ee63b04
         throughput *= sample.throughput;
 
         const auto trainInput = encodeInput(hitPoint, !sample.isSpecular && (params.flags & DIFFUSE_ENCODING_FLAG) ? make_float3(NAN) : wo, n, payload);
